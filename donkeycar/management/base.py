--- conflicted
+++ resolved
@@ -204,14 +204,9 @@
         parser.add_argument('--tub', help='The tub to make movie from')
         parser.add_argument('--out', default='tub_movie.mp4', help='The movie filename to create. default: tub_movie.mp4')
         parser.add_argument('--config', default='./config.py', help='location of config file to use. default: ./config.py')
-<<<<<<< HEAD
-        parser.add_argument('--model', help='the model to use to show control outputs')
-        parser.add_argument('--type', help='the model type to load')
-=======
         parser.add_argument('--model', default=None, help='the model to use to show control outputs')
         parser.add_argument('--type', default=None, help='the model type to load')
->>>>>>> 545ddd9c
-        parser.add_argument('--salient', action="store_true", help='should we overlay salient map showing avtivations')
+        parser.add_argument('--salient', action="store_true", help='should we overlay salient map showing activations')
         parser.add_argument('--start', type=int, default=1, help='first frame to process')
         parser.add_argument('--end', type=int, default=-1, help='last frame to process')
         parser.add_argument('--scale', type=int, default=2, help='make image frame output larger by X mult')
@@ -232,22 +227,13 @@
             parser.print_help()
             return
 
-<<<<<<< HEAD
         if args.type is None and args.model is not None:
             print("ERR>> --type argument missing. Required when providing a model.")
-=======
-        if args.model is not None and args.type is None:
-            print("ERR>> --type argument missing.")
->>>>>>> master
             parser.print_help()
             return
 
         if args.salient:
-<<<<<<< HEAD
-            if args.model is None in args.model:
-=======
             if args.model is None:
->>>>>>> 545ddd9c
                 print("ERR>> salient visualization requires a model. Pass with the --model arg.")
                 parser.print_help()
                 return
@@ -278,13 +264,8 @@
         self.scale = args.scale
         self.keras_part = None
         self.convolution_part = None
-<<<<<<< HEAD
-        if not args.model is None:
+        if args.model is not None:
             self.keras_part = get_model_by_type(args.type, cfg=self.cfg)
-=======
-        if args.model is not None:
-            self.keras_part = get_model_by_type(args.type, cfg=cfg)
->>>>>>> 545ddd9c
             self.keras_part.load(args.model)
             self.keras_part.compile()
             if args.salient:
@@ -335,15 +316,19 @@
         user_angle = float(record["user/angle"])
         user_throttle = float(record["user/throttle"])
 
+        length = self.cfg.IMAGE_H
         a1 = user_angle * 45.0
-        l1 = user_throttle * 3.0 * 80.0
-
-        p1 = tuple((74, 119))
-        p11 = tuple((int(p1[0] + l1 * math.cos((a1 + 270.0) * math.pi / 180.0)),
-                     int(p1[1] + l1 * math.sin((a1 + 270.0) * math.pi / 180.0))))
-
+        l1 = user_throttle * length
+
+        mid = self.cfg.IMAGE_W // 2 - 1
+
+        p1 = tuple((mid - 2, self.cfg.IMAGE_H - 1))
+        p11 = tuple((int(p1[0] + l1 * math.cos((a1 + 270.0) * self.deg_to_rad)),
+                     int(p1[1] + l1 * math.sin((a1 + 270.0) * self.deg_to_rad))))
+
+        # user is green, pilot is blue
         cv2.line(img, p1, p11, (0, 255, 0), 2)
-
+        
     def draw_model_prediction(self, record, img):
         '''
         query the model for it's prediction, draw the predictions
@@ -370,32 +355,17 @@
 
         pilot_angle, pilot_throttle = self.keras_part.run(pred_img)
 
-<<<<<<< HEAD
         length = self.cfg.IMAGE_H
-        a1 = user_angle * 45.0
-        l1 = user_throttle * length
-=======
->>>>>>> 545ddd9c
         a2 = pilot_angle * 45.0
         l2 = pilot_throttle * length
 
-<<<<<<< HEAD
         mid = self.cfg.IMAGE_W // 2 - 1
 
-        p1 = tuple((mid - 2, self.cfg.IMAGE_H - 1))
         p2 = tuple((mid + 2, self.cfg.IMAGE_H - 1))
-        p11 = tuple((int(p1[0] + l1 * math.cos((a1 + 270.0) * self.deg_to_rad)),
-                     int(p1[1] + l1 * math.sin((a1 + 270.0) * self.deg_to_rad))))
         p22 = tuple((int(p2[0] + l2 * math.cos((a2 + 270.0) * self.deg_to_rad)),
                      int(p2[1] + l2 * math.sin((a2 + 270.0) * self.deg_to_rad))))
 
         # user is green, pilot is blue
-        cv2.line(img, p1, p11, (0, 255, 0), 2)
-=======
-        p2 = tuple((84, 119))
-        p22 = tuple(( int(p2[0] + l2 * math.cos((a2 + 270.0) * math.pi / 180.0)), int(p2[1] + l2 * math.sin((a2 + 270.0) * math.pi / 180.0))))
-
->>>>>>> 545ddd9c
         cv2.line(img, p2, p22, (0, 0, 255), 2)
 
     def draw_steering_distribution(self, record, img):
@@ -526,17 +496,11 @@
             image = self.draw_salient(image)
             image = image * 255
             image = image.astype('uint8')
-<<<<<<< HEAD
-
-        self.draw_model_prediction(rec, image)
-=======
         
         self.draw_user_input(rec, image)
         if self.keras_part is not None:
             self.draw_model_prediction(rec, image)
-
->>>>>>> 545ddd9c
-        self.draw_steering_distribution(rec, image)
+            self.draw_steering_distribution(rec, image)
 
         if self.scale != 1:
             import cv2
