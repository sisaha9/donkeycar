<<<<<<< HEAD
__version__ = '2.3.0'
=======
__version__ = '2.2.2'
>>>>>>> dab45ad0

print('using donkey v{} ...'.format(__version__))

import sys

if sys.version_info.major < 3:
    msg = 'Donkey Requires Python 3.4 or greater. You are using {}'.format(sys.version)
    raise ValueError(msg)

from . import parts
from .vehicle import Vehicle
from .memory import Memory
from donkeycar import util
from . import config
from .config import load_config<|MERGE_RESOLUTION|>--- conflicted
+++ resolved
@@ -1,8 +1,4 @@
-<<<<<<< HEAD
-__version__ = '2.3.0'
-=======
 __version__ = '2.2.2'
->>>>>>> dab45ad0
 
 print('using donkey v{} ...'.format(__version__))
 
@@ -15,6 +11,6 @@
 from . import parts
 from .vehicle import Vehicle
 from .memory import Memory
-from donkeycar import util
+from . import utils
 from . import config
 from .config import load_config