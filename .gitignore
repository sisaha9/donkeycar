
env/*
data/*
dist/*

*.pyc
.ipynb_checkpoints
*.egg-info/
.git.bfg-report
.DS_Store
lag_log.csv

.cache
site/*
build
<<<<<<< HEAD

#IDE
.idea
.spyproject

.pytest_cache

.coverage
=======
.idea
.vscode
>>>>>>> 46a36542
<|MERGE_RESOLUTION|>--- conflicted
+++ resolved
@@ -13,16 +13,10 @@
 .cache
 site/*
 build
-<<<<<<< HEAD
 
 #IDE
 .idea
 .spyproject
-
 .pytest_cache
-
 .coverage
-=======
-.idea
-.vscode
->>>>>>> 46a36542
+.vscode